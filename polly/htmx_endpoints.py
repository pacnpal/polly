--- conflicted
+++ resolved
@@ -402,19 +402,6 @@
 async def cleanup_image(image_path: str) -> bool:
     """Safely delete an image file; ensure path is within uploads dir"""
     try:
-<<<<<<< HEAD
-        if not image_path or not isinstance(image_path, str):
-            return False
-
-        # Enforce path within UPLOADS_DIR to prevent directory traversal or arbitrary file deletion
-        # Normalize and make paths absolute
-        abs_uploads_dir = UPLOADS_DIR
-        abs_image_path = os.path.abspath(os.path.normpath(image_path if os.path.isabs(image_path) else os.path.join(UPLOADS_DIR, image_path)))
-
-        # Only allow deletion if the file is within the uploads directory
-        if os.path.commonpath([abs_uploads_dir, abs_image_path]) != abs_uploads_dir:
-            logger.warning(f"Tried to remove file outside of uploads dir: {image_path}")
-=======
      alert-autofix-37
         # Only allow deletion if the file is within the uploads directory
         if not image_path or not isinstance(image_path, str):
@@ -435,7 +422,7 @@
         main
         if os.path.commonpath([abs_uploads_dir, abs_image_path]) != abs_uploads_dir:
             logger.warning(f"Tried to remove file outside of uploads dir: {abs_image_path}")
->>>>>>> 42fee760
+       main
             return False
 
         if os.path.exists(abs_image_path):
