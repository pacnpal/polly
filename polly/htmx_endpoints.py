--- conflicted
+++ resolved
@@ -422,11 +422,8 @@
         main
         if os.path.commonpath([abs_uploads_dir, abs_image_path]) != abs_uploads_dir:
             logger.warning(f"Tried to remove file outside of uploads dir: {abs_image_path}")
-<<<<<<< HEAD
-       main
-=======
-         main
->>>>>>> 0170b925
+        main
+
             return False
 
         if os.path.exists(abs_image_path):
