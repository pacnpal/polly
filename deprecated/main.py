"""
Polly Main Application
Discord bot + FastAPI web server with admin-only poll creation.
"""

# Load environment variables FIRST before importing other modules
from .discord_utils import (
    get_user_guilds_with_channels,
    create_poll_embed,
    post_poll_to_channel,
    update_poll_message,
    user_has_admin_permissions,
)
from .auth import (
    save_user_to_db,
    get_discord_oauth_url,
    exchange_code_for_token,
    get_discord_user,
    create_access_token,
    require_auth,
    DiscordUser,
)
from .database import (
    init_database,
    get_db_session,
    Poll,
    Vote,
    POLL_EMOJIS,
    UserPreference,
)
from .bulletproof_operations import BulletproofPollOperations
from .error_handler import PollErrorHandler
import uvicorn
from apscheduler.triggers.date import DateTrigger
from apscheduler.schedulers.asyncio import AsyncIOScheduler
from fastapi.templating import Jinja2Templates
from fastapi.staticfiles import StaticFiles
from fastapi.responses import HTMLResponse, RedirectResponse
from fastapi import FastAPI, Request, Depends
from discord.ext import commands
import discord
import pytz
from contextlib import asynccontextmanager
from datetime import datetime, timedelta
import logging
import asyncio
import os
import uuid
import aiofiles
from dotenv import load_dotenv

load_dotenv()


# Configuration
DISCORD_TOKEN = os.getenv("DISCORD_TOKEN")
if not DISCORD_TOKEN:
    raise ValueError("DISCORD_TOKEN environment variable is required")

# Setup comprehensive logging
os.makedirs("logs", exist_ok=True)
logging.basicConfig(
    level=logging.DEBUG,
    format="%(asctime)s - %(name)s - %(levelname)s - %(message)s",
    handlers=[logging.FileHandler("logs/polly.log"), logging.StreamHandler()],
)
logger = logging.getLogger(__name__)

# Initialize database
init_database()

# Create directories
os.makedirs("static/uploads", exist_ok=True)
UPLOADS_DIR = os.path.abspath("static/uploads")
os.makedirs("templates", exist_ok=True)

# Discord bot setup
intents = discord.Intents.default()
intents.message_content = True
intents.guilds = True
intents.reactions = True

bot = commands.Bot(command_prefix="!", intents=intents)

# Scheduler for poll timing
scheduler = AsyncIOScheduler()


# Utility functions for error handling and image management
async def cleanup_image(image_path: str) -> bool:
<<<<<<< HEAD
    """Safely delete an image file if it's inside the uploads directory"""
    try:
        if not image_path:
            return False
        # Resolve the absolute, normalized path to the image within uploads dir
        requested_path = os.path.abspath(os.path.normpath(os.path.join(UPLOADS_DIR, image_path)))
        # Ensure the resulting path starts with the allowed upload directory
        if not requested_path.startswith(UPLOADS_DIR + os.sep):
            logger.warning(f"Attempt to delete a file outside upload dir: {requested_path}")
            return False
        if os.path.exists(requested_path):
            os.remove(requested_path)
            logger.info(f"Cleaned up image: {requested_path}")
=======
    """Safely delete an image file, validating the path to prevent traversal"""
    try:
        uploads_dir = os.path.abspath("static/uploads")
        # Compute safe absolute path
        candidate_path = os.path.abspath(os.path.normpath(os.path.join(uploads_dir, os.path.relpath(image_path, uploads_dir))))
        if not candidate_path.startswith(uploads_dir + os.sep):
            logger.error(f"Attempt to delete image outside uploads directory: {candidate_path}")
            return False
        if os.path.exists(candidate_path):
            os.remove(candidate_path)
            logger.info(f"Cleaned up image: {candidate_path}")
>>>>>>> 3f978a96
            return True
    except Exception as e:
        logger.error(f"Failed to cleanup image {image_path}: {e}")
        from .error_handler import notify_error

        notify_error(e, "Image Cleanup", image_path=image_path)
    return False


async def cleanup_poll_images(poll_id: int) -> None:
    """Clean up images associated with a poll when it's closed"""
    db = get_db_session()
    try:
        poll = db.query(Poll).filter(Poll.id == poll_id).first()
        if poll and poll.image_path is not None:
            await cleanup_image(str(poll.image_path))
    except Exception as e:
        logger.error(f"Error cleaning up poll {poll_id} images: {e}")
        # EASY BOT OWNER NOTIFICATION - JUST ADD THIS LINE!
        from .error_handler import notify_error

        notify_error(e, "Poll Image Cleanup", poll_id=poll_id)
    finally:
        db.close()


def safe_get_form_data(form_data, key: str, default: str = "") -> str:
    """Safely extract form data with proper error handling"""
    try:
        value = form_data.get(key)
        if value is None:
            return default
        return str(value).strip()
    except Exception as e:
        logger.warning(f"Error extracting form data for key '{key}': {e}")
        # EASY BOT OWNER NOTIFICATION - JUST ADD THIS LINE!
        from .error_handler import notify_error

        notify_error(e, "Form Data Extraction", key=key, default=default)
        return default


def validate_and_normalize_timezone(timezone_str: str) -> str:
    """Validate and normalize timezone string, handling EDT/EST issues"""
    if not timezone_str:
        return "UTC"

    # Handle common timezone aliases and server timezone issues
    timezone_mapping = {
        "EDT": "US/Eastern",
        "EST": "US/Eastern",
        "CDT": "US/Central",
        "CST": "US/Central",
        "MDT": "US/Mountain",
        "MST": "US/Mountain",
        "PDT": "US/Pacific",
        "PST": "US/Pacific",
        "Eastern": "US/Eastern",
        "Central": "US/Central",
        "Mountain": "US/Mountain",
        "Pacific": "US/Pacific",
    }

    # Check if it's a mapped timezone
    if timezone_str in timezone_mapping:
        timezone_str = timezone_mapping[timezone_str]

    # Validate the timezone
    try:
        pytz.timezone(timezone_str)
        return timezone_str
    except pytz.UnknownTimeZoneError:
        logger.warning(f"Unknown timezone '{timezone_str}', defaulting to UTC")
        return "UTC"
    except Exception as e:
        logger.error(f"Error validating timezone '{timezone_str}': {e}")
        # EASY BOT OWNER NOTIFICATION - JUST ADD THIS LINE!
        from .error_handler import notify_error

        notify_error(e, "Timezone Validation", timezone_str=timezone_str)
        return "UTC"


def safe_parse_datetime_with_timezone(datetime_str: str, timezone_str: str) -> datetime:
    """Safely parse datetime string with timezone, handling server timezone issues"""
    try:
        # Validate and normalize timezone
        normalized_tz = validate_and_normalize_timezone(timezone_str)
        tz = pytz.timezone(normalized_tz)

        # Parse the datetime string
        dt = datetime.fromisoformat(datetime_str)

        # HTML datetime-local inputs are always naive and represent local time
        # in the user's selected timezone, so we always localize to the specified timezone
        if dt.tzinfo is None:
            localized_dt = tz.localize(dt)
        else:
            # If it already has timezone info, convert to the specified timezone
            localized_dt = dt.astimezone(tz)

        # Convert to UTC for storage
        utc_dt = localized_dt.astimezone(pytz.UTC)

        # Debug logging to help troubleshoot timezone issues
        logger.debug(
            f"Timezone parsing: '{datetime_str}' in '{timezone_str}' -> {localized_dt} -> {utc_dt}"
        )

        return utc_dt

    except Exception as e:
        logger.error(
            f"Error parsing datetime '{datetime_str}' with timezone '{timezone_str}': {e}"
        )
        # Fallback: parse as UTC
        try:
            dt = datetime.fromisoformat(datetime_str)
            if dt.tzinfo is None:
                return pytz.UTC.localize(dt)
            return dt.astimezone(pytz.UTC)
        except Exception as fallback_error:
            logger.error(f"Fallback datetime parsing failed: {fallback_error}")
            # EASY BOT OWNER NOTIFICATION - JUST ADD THIS LINE!
            from .error_handler import notify_error

            notify_error(
                fallback_error,
                "Fallback Datetime Parsing",
                datetime_str=datetime_str,
                timezone_str=timezone_str,
            )
            # Last resort: return current time
            return datetime.now(pytz.UTC)


async def validate_image_file(image_file) -> tuple[bool, str, bytes | None]:
    """Validate uploaded image file and return validation result"""
    try:
        if (
            not image_file
            or not hasattr(image_file, "filename")
            or not image_file.filename
        ):
            return True, "", None

        # Read file content
        content = await image_file.read()

        # Validate file size (8MB limit)
        if len(content) > 8 * 1024 * 1024:
            return False, "Image file too large (max 8MB)", None

        # Validate file type
        allowed_types = ["image/jpeg", "image/png", "image/gif", "image/webp"]
        if (
            hasattr(image_file, "content_type")
            and image_file.content_type not in allowed_types
        ):
            return False, "Invalid image format (JPEG, PNG, GIF, WebP only)", None

        return True, "", content
    except Exception as e:
        logger.error(f"Error validating image file: {e}")
        # EASY BOT OWNER NOTIFICATION - JUST ADD THIS LINE!
        from .error_handler import notify_error_async

        await notify_error_async(e, "Image File Validation")
        return False, "Error processing image file", None


async def save_image_file(content: bytes, filename: str) -> str | None:
    """Save image file with proper error handling"""
    try:
        file_extension = filename.split(".")[-1].lower()
        unique_filename = f"{uuid.uuid4()}.{file_extension}"
        image_path = f"static/uploads/{unique_filename}"

        # Ensure uploads directory exists
        os.makedirs("static/uploads", exist_ok=True)

        # Save file
        async with aiofiles.open(image_path, "wb") as f:
            await f.write(content)

        logger.info(f"Saved image: {image_path}")
        return image_path
    except Exception as e:
        logger.error(f"Error saving image file: {e}")
        # EASY BOT OWNER NOTIFICATION - JUST ADD THIS LINE!
        from .error_handler import notify_error_async

        await notify_error_async(e, "Image File Saving", filename=filename)
        return None


def get_user_preferences(user_id: str) -> dict:
    """Get user preferences for poll creation"""
    db = get_db_session()
    try:
        prefs = (
            db.query(UserPreference).filter(UserPreference.user_id == user_id).first()
        )
        if prefs:
            return {
                "last_server_id": prefs.last_server_id,
                "last_channel_id": prefs.last_channel_id,
                "default_timezone": prefs.default_timezone or "US/Eastern",
            }
        return {
            "last_server_id": None,
            "last_channel_id": None,
            "default_timezone": "US/Eastern",
        }
    except Exception as e:
        logger.error(f"Error getting user preferences for {user_id}: {e}")
        # EASY BOT OWNER NOTIFICATION - JUST ADD THIS LINE!
        from .error_handler import notify_error

        notify_error(e, "User Preferences Retrieval", user_id=user_id)
        return {
            "last_server_id": None,
            "last_channel_id": None,
            "default_timezone": "US/Eastern",
        }
    finally:
        db.close()


def format_datetime_for_user(dt: datetime, user_timezone: str) -> str:
    """Format datetime in user's timezone for display"""
    try:
        if dt.tzinfo is None:
            # Assume UTC if no timezone info
            dt = pytz.UTC.localize(dt)

        # Convert to user's timezone
        user_tz = pytz.timezone(validate_and_normalize_timezone(user_timezone))
        local_dt = dt.astimezone(user_tz)

        return local_dt.strftime("%b %d, %I:%M %p")
    except Exception as e:
        logger.error(
            f"Error formatting datetime {dt} for timezone {user_timezone}: {e}"
        )
        # EASY BOT OWNER NOTIFICATION - JUST ADD THIS LINE!
        from .error_handler import notify_error

        notify_error(e, "Datetime Formatting", dt=str(dt), user_timezone=user_timezone)
        # Fallback to UTC
        return dt.strftime("%b %d, %I:%M %p UTC")


def get_common_timezones() -> list:
    """Get comprehensive list of timezones with display names"""
    common_timezones = [
        # North America
        "US/Eastern",
        "US/Central",
        "US/Mountain",
        "US/Pacific",
        "US/Alaska",
        "US/Hawaii",
        "America/New_York",
        "America/Chicago",
        "America/Denver",
        "America/Los_Angeles",
        "America/Anchorage",
        "America/Honolulu",
        "America/Toronto",
        "America/Vancouver",
        "America/Mexico_City",
        "America/Sao_Paulo",
        "America/Argentina/Buenos_Aires",
        # Europe
        "UTC",
        "Europe/London",
        "Europe/Paris",
        "Europe/Berlin",
        "Europe/Rome",
        "Europe/Madrid",
        "Europe/Amsterdam",
        "Europe/Brussels",
        "Europe/Vienna",
        "Europe/Prague",
        "Europe/Warsaw",
        "Europe/Stockholm",
        "Europe/Helsinki",
        "Europe/Oslo",
        "Europe/Copenhagen",
        "Europe/Zurich",
        "Europe/Athens",
        "Europe/Istanbul",
        "Europe/Moscow",
        # Asia Pacific
        "Asia/Tokyo",
        "Asia/Seoul",
        "Asia/Shanghai",
        "Asia/Hong_Kong",
        "Asia/Singapore",
        "Asia/Bangkok",
        "Asia/Jakarta",
        "Asia/Manila",
        "Asia/Kuala_Lumpur",
        "Asia/Mumbai",
        "Asia/Kolkata",
        "Asia/Dubai",
        "Asia/Tehran",
        "Asia/Jerusalem",
        "Australia/Sydney",
        "Australia/Melbourne",
        "Australia/Perth",
        "Australia/Brisbane",
        "Pacific/Auckland",
        "Pacific/Fiji",
        "Pacific/Honolulu",
        # Africa
        "Africa/Cairo",
        "Africa/Johannesburg",
        "Africa/Lagos",
        "Africa/Nairobi",
        "Africa/Casablanca",
        "Africa/Tunis",
        "Africa/Algiers",
        # South America
        "America/Lima",
        "America/Bogota",
        "America/Santiago",
        "America/Caracas",
        # Other
        "GMT",
        "EST",
        "CST",
        "MST",
        "PST",
    ]

    timezones = []
    for tz_name in common_timezones:
        try:
            tz_obj = pytz.timezone(tz_name)
            offset = datetime.now(tz_obj).strftime("%z")
            # Format offset nicely
            if offset:
                offset_formatted = f"UTC{offset[:3]}:{offset[3:]}"
            else:
                offset_formatted = "UTC"

            # Create a more readable display name
            display_name = tz_name.replace("_", " ").replace("/", " / ")
            timezones.append(
                {"name": tz_name, "display": f"{display_name} ({offset_formatted})"}
            )
        except (pytz.UnknownTimeZoneError, ValueError, AttributeError) as e:
            logger.warning(f"Error formatting timezone {tz_name}: {e}")
            timezones.append({"name": tz_name, "display": tz_name})

    # Sort by offset for better UX
    timezones.sort(key=lambda x: x["display"])
    return timezones


def save_user_preferences(
    user_id: str, server_id: str = None, channel_id: str = None, timezone: str = None
):
    """Save user preferences for poll creation"""
    db = get_db_session()
    try:
        prefs = (
            db.query(UserPreference).filter(UserPreference.user_id == user_id).first()
        )

        if prefs:
            # Update existing preferences
            if server_id:
                prefs.last_server_id = server_id
            if channel_id:
                prefs.last_channel_id = channel_id
            if timezone:
                prefs.default_timezone = timezone
            prefs.updated_at = datetime.now(pytz.UTC)
        else:
            # Create new preferences
            prefs = UserPreference(
                user_id=user_id,
                last_server_id=server_id,
                last_channel_id=channel_id,
                default_timezone=timezone or "US/Eastern",
            )
            db.add(prefs)

        db.commit()
        logger.debug(
            f"Saved preferences for user {user_id}: server={server_id}, channel={channel_id}"
        )
    except Exception as e:
        logger.error(f"Error saving user preferences for {user_id}: {e}")
        # EASY BOT OWNER NOTIFICATION - JUST ADD THIS LINE!
        from .error_handler import notify_error

        notify_error(
            e,
            "User Preferences Saving",
            user_id=user_id,
            server_id=server_id,
            channel_id=channel_id,
            timezone=timezone,
        )
        db.rollback()
    finally:
        db.close()


@bot.event
async def on_ready():
    """Bot ready event"""
    logger.info(f"{bot.user} has connected to Discord!")

    # Sync slash commands
    try:
        synced = await bot.tree.sync()
        logger.info(f"Synced {len(synced)} command(s)")
    except Exception as e:
        logger.error(f"Failed to sync commands: {e}")
        # EASY BOT OWNER NOTIFICATION - JUST ADD THIS LINE!
        from .error_handler import notify_error

        notify_error(e, "Discord Command Sync")


@bot.tree.command(
    name="quickpoll", description="Create a quick poll in the current channel"
)
async def create_quick_poll_command(
    interaction: discord.Interaction,
    question: str,
    option1: str,
    option2: str,
    option3: str = None,
    option4: str = None,
    option5: str = None,
    anonymous: bool = False,
):
    """Create a quick poll via Discord slash command"""
    # Check if user has admin permissions
    if not user_has_admin_permissions(interaction.user):
        await interaction.response.send_message(
            "❌ You need Administrator or Manage Server permissions to create polls.",
            ephemeral=True,
        )
        return

    # Collect options
    options = [option1, option2]
    emojis = ["🇦", "🇧", "🇨", "🇩", "🇪"][: len(options)]
    for opt in [option3, option4, option5]:
        if opt:
            options.append(opt)

    if len(options) > 10:
        await interaction.response.send_message(
            "❌ Maximum 10 poll options allowed.", ephemeral=True
        )
        return

    # Create poll in database
    db = get_db_session()
    try:
        poll = Poll(
            name=f"Quick Poll - {question[:50]}",
            question=question,
            options=options,
            emojis=emojis,
            server_id=str(interaction.guild_id),
            server_name=interaction.guild.name if interaction.guild else "Unknown",
            channel_id=str(interaction.channel_id),
            channel_name=getattr(interaction.channel, "name", "Unknown"),
            creator_id=str(interaction.user.id),
            open_time=datetime.now(pytz.UTC),
            close_time=datetime.now(pytz.UTC) + timedelta(hours=24),
            anonymous=anonymous,
            status="active",
        )
        db.add(poll)
        db.commit()
        db.refresh(poll)

        # Create embed
        embed = await create_poll_embed(
            poll, show_results=bool(poll.should_show_results())
        )

        await interaction.response.send_message(embed=embed)

        # Get the message and add reactions
        message = await interaction.original_response()
        poll.message_id = str(message.id)
        db.commit()

        # Add reaction emojis
        for i in range(len(options)):
            await message.add_reaction(POLL_EMOJIS[i])

        # Schedule poll closure
        scheduler.add_job(
            close_poll,
            DateTrigger(run_date=poll.close_time),
            args=[int(poll.id)],
            id=f"close_poll_{int(poll.id)}",
        )

    except Exception as e:
        logger.error(f"Error creating poll: {e}")
        # EASY BOT OWNER NOTIFICATION - JUST ADD THIS LINE!
        from .error_handler import notify_error_async

        await notify_error_async(
            e,
            "Quick Poll Creation",
            question=question,
            user_id=str(interaction.user.id),
        )
        if not interaction.response.is_done():
            await interaction.response.send_message(
                "❌ Error creating poll. Please try again.", ephemeral=True
            )
        else:
            await interaction.followup.send(
                "❌ Error creating poll. Please try again.", ephemeral=True
            )
    finally:
        db.close()


@bot.event
async def on_reaction_add(reaction, user):
    """Handle poll voting via reactions using bulletproof operations"""
    if user.bot:
        return

    # Check if this is a poll message
    db = get_db_session()
    try:
        poll = (
            db.query(Poll).filter(Poll.message_id == str(reaction.message.id)).first()
        )
        if not poll or poll.status != "active":
            return

        # Check if emoji is valid poll option
        if str(reaction.emoji) not in POLL_EMOJIS:
            return

        option_index = POLL_EMOJIS.index(str(reaction.emoji))
        if option_index >= len(poll.options):
            return

        # Get poll ID as integer for use throughout
        poll_id = int(poll.id)

        # CRITICAL: Vote MUST be counted FIRST, reaction removed ONLY if vote succeeds
        # Use bulletproof vote collection
        bulletproof_ops = BulletproofPollOperations(bot)
        result = await bulletproof_ops.bulletproof_vote_collection(
            poll_id, str(user.id), option_index
        )

        if result["success"]:
            # Vote was successfully recorded - handle reaction based on poll type and anonymity
            vote_action = result.get("action", "unknown")

            # Check poll properties safely - handle potential None values
            is_anonymous = getattr(poll, "anonymous", False)
            is_multiple_choice = getattr(poll, "multiple_choice", False)

            # Convert to boolean if needed (SQLAlchemy columns might return special types)
            if is_anonymous is not None:
                is_anonymous = bool(is_anonymous)
            else:
                is_anonymous = False

            if is_multiple_choice is not None:
                is_multiple_choice = bool(is_multiple_choice)
            else:
                is_multiple_choice = False

            # Always remove reactions for anonymous polls (to maintain anonymity)
            # Always remove reactions for single choice polls (traditional behavior)
            # For multiple choice non-anonymous polls: keep reactions to show selections
            should_remove_reaction = (
                is_anonymous  # Anonymous polls: always remove
                or not is_multiple_choice  # Single choice polls: always remove
                or vote_action
                == "removed"  # Multiple choice: remove if vote was toggled off
            )

            if should_remove_reaction:
                try:
                    await reaction.remove(user)
                    logger.debug(
                        f"✅ Vote {vote_action} and reaction removed for user {user.id} on poll {poll_id} "
                        f"(anonymous={is_anonymous}, multiple_choice={is_multiple_choice})"
                    )
                except Exception as remove_error:
                    logger.warning(
                        f"⚠️ Vote recorded but failed to remove reaction from user {user.id}: {remove_error}"
                    )
                    # Vote is still counted even if reaction removal fails
            else:
                # Multiple choice non-anonymous: keep reaction to show user's selection
                logger.debug(
                    f"✅ Multiple choice non-anonymous vote {vote_action}, keeping reaction for user {user.id} on poll {poll_id}"
                )

            # Always update poll embed for live updates (key requirement)
            try:
                await update_poll_message(bot, poll)
                logger.debug(f"✅ Poll message updated for poll {poll_id}")
            except Exception as update_error:
                logger.error(
                    f"❌ Failed to update poll message for poll {poll_id}: {update_error}"
                )
        else:
            # Vote failed - do NOT remove reaction, log the error
            error_msg = await PollErrorHandler.handle_vote_error(
                Exception(result["error"]), poll_id, str(user.id), bot
            )
            logger.error(
                f"❌ Vote FAILED for user {user.id} on poll {poll_id}: {error_msg}"
            )
            # Reaction stays so user can try again

    except Exception as e:
        # Handle unexpected voting errors with bot owner notification
        try:
            poll_id_for_error = (
                int(poll.id)
                if "poll" in locals() and poll and hasattr(poll, "id")
                else 0
            )
            error_msg = await PollErrorHandler.handle_vote_error(
                e, poll_id_for_error, str(user.id), bot
            )
            logger.error(f"Error handling vote: {error_msg}")
            # EASY BOT OWNER NOTIFICATION - JUST ADD THIS LINE!
            from .error_handler import notify_error_async

            await notify_error_async(
                e,
                "Reaction Vote Handling Critical Error",
                poll_id=poll_id_for_error,
                user_id=str(user.id),
            )
        except Exception as error_handling_error:
            logger.error(
                f"Critical error in vote error handling: {error_handling_error}"
            )
            # EASY BOT OWNER NOTIFICATION - JUST ADD THIS LINE!
            from .error_handler import notify_error_async

            await notify_error_async(
                error_handling_error, "Vote Error Handler Failure", user_id=str(user.id)
            )
    finally:
        db.close()


async def close_poll(poll_id: int):
    """Close a poll using bulletproof operations"""
    try:
        # Use bulletproof poll closure
        bulletproof_ops = BulletproofPollOperations(bot)
        result = await bulletproof_ops.bulletproof_poll_closure(poll_id)

        if not result["success"]:
            # Handle closure error with bot owner notification
            error_msg = await PollErrorHandler.handle_poll_closure_error(
                Exception(result["error"]), poll_id, bot
            )
            logger.error(
                f"Bulletproof poll closure failed for poll {poll_id}: {error_msg}"
            )
        else:
            logger.info(
                f"Successfully closed poll {poll_id} using bulletproof operations"
            )

    except Exception as e:
        # Handle unexpected closure errors with bot owner notification
        error_msg = await PollErrorHandler.handle_poll_closure_error(e, poll_id, bot)
        logger.error(f"Error in close_poll function: {error_msg}")


async def start_bot():
    """Start the Discord bot"""
    if DISCORD_TOKEN:
        await bot.start(DISCORD_TOKEN)


async def restore_scheduled_jobs():
    """
    Restore scheduled jobs from database on startup with comprehensive debugging.

    This function queries the database for all polls with status 'scheduled' and restores their scheduled jobs in the APScheduler.
    - If a poll's open time is overdue (in the past), it is posted immediately to Discord and activated.
    - Future polls are scheduled to open at their designated time.
    - All polls (active or scheduled) have their closing jobs scheduled if their close time is in the future.
    - If a poll's close time is overdue, it is closed immediately.
    Side effects:
    - Overdue polls are posted and/or closed immediately, which may result in multiple polls being posted or closed at startup.
    - Scheduler jobs are created for both opening and closing polls, ensuring no scheduled poll is missed after a restart.
    - Errors during restoration are logged but do not halt the restoration process for other polls.
    """
    logger.info("🔄 SCHEDULER RESTORE - Starting restore_scheduled_jobs")

    # Debug scheduler status
    if not scheduler:
        logger.error("❌ SCHEDULER RESTORE - Scheduler instance is None")
        return

    if not scheduler.running:
        logger.error("❌ SCHEDULER RESTORE - Scheduler is not running")
        return

    logger.debug(
        f"✅ SCHEDULER RESTORE - Scheduler is running, state: {scheduler.state}"
    )

    # Debug bot status
    if not bot:
        logger.error("❌ SCHEDULER RESTORE - Bot instance is None")
        return

    if not bot.is_ready():
        logger.warning("⚠️ SCHEDULER RESTORE - Bot is not ready yet, jobs may fail")
    else:
        logger.debug(f"✅ SCHEDULER RESTORE - Bot is ready: {bot.user}")

    db = get_db_session()
    try:
        # Get all scheduled polls with debugging
        logger.debug("🔍 SCHEDULER RESTORE - Querying database for scheduled polls")
        scheduled_polls = db.query(Poll).filter(Poll.status == "scheduled").all()
        logger.info(
            f"📊 SCHEDULER RESTORE - Found {len(scheduled_polls)} scheduled polls to restore"
        )

        if not scheduled_polls:
            logger.info(
                "✅ SCHEDULER RESTORE - No scheduled polls found, restoration complete"
            )
            return

        # Get current time for comparison
        now = datetime.now(pytz.UTC)
        logger.debug(f"⏰ SCHEDULER RESTORE - Current time: {now}")

        # Process each scheduled poll
        restored_count = 0
        immediate_closes = 0

        for poll in scheduled_polls:
            try:
                logger.info(
                    f"🔄 SCHEDULER RESTORE - Processing poll {int(poll.id)}: '{poll.name}'"
                )
                logger.debug(
                    f"Poll {int(poll.id)} details: open_time={poll.open_time}, close_time={poll.close_time}, status={poll.status}"
                )

                # All polls should be scheduled only - no immediate posting during restore
                # Schedule poll to open at its designated time
                time_until_open = (poll.open_time - now).total_seconds()

                if poll.open_time <= now:
                    logger.info(
                        f"📅 SCHEDULER RESTORE - Poll {int(poll.id)} is overdue by {abs(time_until_open):.0f} seconds, scheduling for immediate posting"
                    )
                else:
                    logger.info(
                        f"📅 SCHEDULER RESTORE - Scheduling poll {int(poll.id)} to open in {time_until_open:.0f} seconds at {poll.open_time}"
                    )

                try:
                    scheduler.add_job(
                        post_poll_to_channel,
                        DateTrigger(run_date=poll.open_time),
                        # Pass poll_id instead of poll object
                        args=[bot, int(poll.id)],
                        id=f"open_poll_{int(poll.id)}",
                        replace_existing=True,
                    )
                    logger.debug(
                        f"✅ SCHEDULER RESTORE - Scheduled opening job for poll {int(poll.id)}"
                    )
                except Exception as schedule_exc:
                    logger.error(
                        f"❌ SCHEDULER RESTORE - Failed to schedule opening for poll {int(poll.id)}: {schedule_exc}"
                    )

                # Always schedule poll to close (whether it's active or scheduled)
                if poll.close_time > now:
                    time_until_close = (poll.close_time - now).total_seconds()
                    logger.debug(
                        f"📅 SCHEDULER RESTORE - Scheduling poll {int(poll.id)} to close in {time_until_close:.0f} seconds at {poll.close_time}"
                    )

                    try:
                        scheduler.add_job(
                            close_poll,
                            DateTrigger(run_date=poll.close_time),
                            args=[int(poll.id)],
                            id=f"close_poll_{int(poll.id)}",
                            replace_existing=True,
                        )
                        logger.debug(
                            f"✅ SCHEDULER RESTORE - Scheduled closing job for poll {int(poll.id)}"
                        )
                    except Exception as schedule_exc:
                        logger.error(
                            f"❌ SCHEDULER RESTORE - Failed to schedule closing for poll {int(poll.id)}: {schedule_exc}"
                        )
                else:
                    # Poll should have already closed
                    time_overdue = (now - poll.close_time).total_seconds()
                    logger.warning(
                        f"⏰ SCHEDULER RESTORE - Poll {int(poll.id)} close time is {time_overdue:.0f} seconds overdue, closing now"
                    )

                    try:
                        await close_poll(int(poll.id))
                        immediate_closes += 1
                        logger.info(
                            f"✅ SCHEDULER RESTORE - Successfully closed overdue poll {int(poll.id)}"
                        )
                    except Exception as close_exc:
                        logger.error(
                            f"❌ SCHEDULER RESTORE - Exception closing poll {int(poll.id)}: {close_exc}"
                        )
                        logger.exception(
                            f"Full traceback for poll {int(poll.id)} closing:"
                        )

                restored_count += 1
                logger.debug(
                    f"✅ SCHEDULER RESTORE - Completed processing poll {int(poll.id)}"
                )

            except Exception as e:
                logger.error(
                    f"❌ SCHEDULER RESTORE - Error processing poll {int(poll.id) if poll and hasattr(poll, 'id') else 'unknown'}: {e}"
                )
                logger.exception(
                    f"Full traceback for poll {int(poll.id) if poll and hasattr(poll, 'id') else 'unknown'} restoration error:"
                )

        # Log final restoration summary
        logger.info("🎉 SCHEDULER RESTORE - Restoration complete!")
        logger.info(
            f"📊 SCHEDULER RESTORE - Summary: {restored_count}/{len(scheduled_polls)} polls processed"
        )
        logger.info(
            f"📊 SCHEDULER RESTORE - Immediate actions: {immediate_closes} closed"
        )

        # Debug current scheduler jobs
        current_jobs = scheduler.get_jobs()
        logger.info(
            f"📊 SCHEDULER RESTORE - Total active jobs after restoration: {len(current_jobs)}"
        )
        for job in current_jobs:
            logger.debug(f"Active job: {job.id} - next run: {job.next_run_time}")

    except Exception as e:
        logger.error(f"❌ SCHEDULER RESTORE - Critical error during restoration: {e}")
        logger.exception("Full traceback for scheduler restoration error:")
    finally:
        db.close()
        logger.debug("🔄 SCHEDULER RESTORE - Database connection closed")


async def start_scheduler():
    """Start the job scheduler"""
    scheduler.start()
    logger.info("Scheduler started")

    # Restore scheduled jobs from database
    await restore_scheduled_jobs()


async def reaction_safeguard_task():
    """
    Safeguard task that runs every 5 seconds to check for unprocessed reactions
    on active polls and handle them to ensure no votes are lost.
    """
    while True:
        try:
            await asyncio.sleep(5)  # Run every 5 seconds

            if not bot or not bot.is_ready():
                continue

            # Get all active polls
            db = get_db_session()
            try:
                active_polls = db.query(Poll).filter(Poll.status == "active").all()

                for poll in active_polls:
                    try:
                        if not poll.message_id:
                            continue

                        # Get the Discord message
                        try:
                            channel = bot.get_channel(int(poll.channel_id))
                            if not channel:
                                continue
                        except Exception as channel_error:
                            logger.error(
                                f"❌ Safeguard: Error getting channel {str(poll.channel_id)} for poll {int(poll.id)}: {channel_error}"
                            )
                            # EASY BOT OWNER NOTIFICATION - JUST ADD THIS LINE!
                            from .error_handler import notify_error_async

                            await notify_error_async(
                                channel_error,
                                "Safeguard Channel Access",
                                poll_id=int(poll.id),
                                channel_id=str(poll.channel_id),
                            )
                            continue

                        try:
                            message = await channel.fetch_message(int(poll.message_id))
                        except (discord.NotFound, discord.Forbidden):
                            logger.debug(
                                f"🔍 Safeguard: Message {str(poll.message_id)} not found or forbidden for poll {int(poll.id)}"
                            )
                            continue
                        except Exception as fetch_error:
                            logger.error(
                                f"❌ Safeguard: Error fetching message {str(poll.message_id)} for poll {int(poll.id)}: {fetch_error}"
                            )
                            # EASY BOT OWNER NOTIFICATION - JUST ADD THIS LINE!
                            from .error_handler import notify_error_async

                            await notify_error_async(
                                fetch_error,
                                "Safeguard Message Fetch",
                                poll_id=int(poll.id),
                                message_id=str(poll.message_id),
                            )
                            continue

                        # Check each reaction on the message
                        for reaction in message.reactions:
                            try:
                                if str(reaction.emoji) not in POLL_EMOJIS:
                                    continue

                                option_index = POLL_EMOJIS.index(str(reaction.emoji))
                                if option_index >= len(poll.options):
                                    continue

                                # Get users who reacted (excluding the bot)
                                try:
                                    async for user in reaction.users():
                                        if user.bot:
                                            continue

                                        try:
                                            # Check if this user's vote is already recorded
                                            existing_vote = (
                                                db.query(Vote)
                                                .filter(
                                                    Vote.poll_id == int(poll.id),
                                                    Vote.user_id == str(user.id),
                                                )
                                                .first()
                                            )

                                            if existing_vote:
                                                # Vote exists, remove the reaction (cleanup)
                                                try:
                                                    await reaction.remove(user)
                                                    logger.debug(
                                                        f"🧹 Safeguard: Cleaned up reaction from user {user.id} on poll {int(poll.id)} (vote already recorded)"
                                                    )
                                                except Exception as remove_error:
                                                    logger.debug(
                                                        f"⚠️ Safeguard: Failed to remove reaction from user {user.id}: {remove_error}"
                                                    )
                                            else:
                                                # No vote recorded, process the vote
                                                logger.info(
                                                    f"🛡️ Safeguard: Processing missed reaction from user {user.id} on poll {int(poll.id)}"
                                                )

                                                try:
                                                    # Use bulletproof vote collection
                                                    bulletproof_ops = (
                                                        BulletproofPollOperations(bot)
                                                    )
                                                    result = await bulletproof_ops.bulletproof_vote_collection(
                                                        int(poll.id),
                                                        str(user.id),
                                                        option_index,
                                                    )

                                                    if result["success"]:
                                                        # Vote was successfully recorded - NOW remove the reaction
                                                        try:
                                                            await reaction.remove(user)
                                                            logger.info(
                                                                f"✅ Safeguard: Vote recorded and reaction removed for user {user.id} on poll {poll.id}"
                                                            )
                                                        except (
                                                            Exception
                                                        ) as remove_error:
                                                            logger.warning(
                                                                f"⚠️ Safeguard: Vote recorded but failed to remove reaction from user {user.id}: {remove_error}"
                                                            )

                                                        # Update poll embed for live updates
                                                        try:
                                                            await update_poll_message(
                                                                bot, poll
                                                            )
                                                            logger.debug(
                                                                f"✅ Safeguard: Poll message updated for poll {int(poll.id)}"
                                                            )
                                                        except (
                                                            Exception
                                                        ) as update_error:
                                                            logger.error(
                                                                f"❌ Safeguard: Failed to update poll message for poll {int(poll.id)}: {update_error}"
                                                            )
                                                            # EASY BOT OWNER NOTIFICATION - JUST ADD THIS LINE!
                                                            from .error_handler import (
                                                                notify_error_async,
                                                            )

                                                            await notify_error_async(
                                                                update_error,
                                                                "Safeguard Poll Message Update",
                                                                poll_id=int(poll.id),
                                                                user_id=str(user.id),
                                                            )
                                                    else:
                                                        # Vote failed - leave reaction for user to try again
                                                        logger.error(
                                                            f"❌ Safeguard: Vote FAILED for user {user.id} on poll {int(poll.id)}: {result['error']}"
                                                        )
                                                        # EASY BOT OWNER NOTIFICATION - JUST ADD THIS LINE!
                                                        from .error_handler import (
                                                            notify_error_async,
                                                        )

                                                        await notify_error_async(
                                                            Exception(result["error"]),
                                                            "Safeguard Vote Processing Failed",
                                                            poll_id=int(poll.id),
                                                            user_id=str(user.id),
                                                            option_index=option_index,
                                                        )

                                                except Exception as vote_error:
                                                    logger.error(
                                                        f"❌ Safeguard: Critical error processing vote for user {user.id} on poll {int(poll.id)}: {vote_error}"
                                                    )
                                                    # EASY BOT OWNER NOTIFICATION - JUST ADD THIS LINE!
                                                    from .error_handler import (
                                                        notify_error_async,
                                                    )

                                                    await notify_error_async(
                                                        vote_error,
                                                        "Safeguard Vote Processing Critical Error",
                                                        poll_id=int(poll.id),
                                                        user_id=str(user.id),
                                                        option_index=option_index,
                                                    )

                                        except Exception as user_error:
                                            logger.error(
                                                f"❌ Safeguard: Error processing user {user.id} reaction on poll {int(poll.id)}: {user_error}"
                                            )
                                            # EASY BOT OWNER NOTIFICATION - JUST ADD THIS LINE!
                                            from .error_handler import (
                                                notify_error_async,
                                            )

                                            await notify_error_async(
                                                user_error,
                                                "Safeguard User Processing Error",
                                                poll_id=int(poll.id),
                                                user_id=str(user.id),
                                            )
                                            continue

                                except Exception as users_error:
                                    logger.error(
                                        f"❌ Safeguard: Error iterating reaction users for poll {int(poll.id)}: {users_error}"
                                    )
                                    # EASY BOT OWNER NOTIFICATION - JUST ADD THIS LINE!
                                    from .error_handler import notify_error_async

                                    await notify_error_async(
                                        users_error,
                                        "Safeguard Reaction Users Iteration",
                                        poll_id=int(poll.id),
                                        emoji=str(reaction.emoji),
                                    )
                                    continue

                            except Exception as reaction_error:
                                logger.error(
                                    f"❌ Safeguard: Error processing reaction {reaction.emoji} on poll {int(poll.id)}: {reaction_error}"
                                )
                                # EASY BOT OWNER NOTIFICATION - JUST ADD THIS LINE!
                                from .error_handler import notify_error_async

                                await notify_error_async(
                                    reaction_error,
                                    "Safeguard Reaction Processing",
                                    poll_id=int(poll.id),
                                    emoji=str(reaction.emoji),
                                )
                                continue

                    except Exception as poll_error:
                        logger.error(
                            f"❌ Safeguard: Error processing poll {int(poll.id)}: {poll_error}"
                        )
                        # EASY BOT OWNER NOTIFICATION - JUST ADD THIS LINE!
                        from .error_handler import notify_error_async

                        await notify_error_async(
                            poll_error,
                            "Safeguard Poll Processing",
                            poll_id=int(poll.id),
                        )
                        continue

            except Exception as db_error:
                logger.error(f"❌ Safeguard: Database error: {db_error}")
                # EASY BOT OWNER NOTIFICATION - JUST ADD THIS LINE!
                from .error_handler import notify_error_async

                await notify_error_async(db_error, "Safeguard Database Error")
            finally:
                try:
                    db.close()
                except Exception as close_error:
                    logger.error(f"❌ Safeguard: Error closing database: {close_error}")
                    # EASY BOT OWNER NOTIFICATION - JUST ADD THIS LINE!
                    from .error_handler import notify_error_async

                    await notify_error_async(
                        close_error, "Safeguard Database Close Error"
                    )

        except Exception as e:
            logger.error(
                f"❌ Safeguard: Critical error in reaction safeguard task: {e}"
            )
            # EASY BOT OWNER NOTIFICATION - JUST ADD THIS LINE!
            from .error_handler import notify_error_async

            await notify_error_async(e, "Safeguard Task Critical Error")
            # Continue running even if there's an error
            continue


async def start_reaction_safeguard():
    """Start the reaction safeguard background task"""
    try:
        logger.info("🛡️ Starting reaction safeguard task")
        asyncio.create_task(reaction_safeguard_task())
        logger.info("✅ Reaction safeguard task started successfully")
    except Exception as e:
        logger.error(f"❌ Failed to start reaction safeguard task: {e}")
        # EASY BOT OWNER NOTIFICATION - JUST ADD THIS LINE!
        from .error_handler import notify_error_async

        await notify_error_async(e, "Safeguard Task Startup Error")
        raise e  # Re-raise to ensure the application knows the safeguard failed to start


# Lifespan manager for background tasks
@asynccontextmanager
async def lifespan(app: FastAPI):
    # Startup
    asyncio.create_task(start_scheduler())
    asyncio.create_task(start_bot())
    asyncio.create_task(start_reaction_safeguard())
    yield
    # Shutdown
    scheduler.shutdown()
    await bot.close()


# FastAPI setup with lifespan
app = FastAPI(title="Polly - Discord Poll Bot", version="0.2.0", lifespan=lifespan)
app.mount("/static", StaticFiles(directory="static"), name="static")
templates = Jinja2Templates(directory="templates")


# Web routes
@app.get("/", response_class=HTMLResponse)
async def home(request: Request):
    """Home page"""
    return templates.TemplateResponse("index.html", {"request": request})


@app.get("/login")
async def login():
    """Redirect to Discord OAuth"""
    oauth_url = get_discord_oauth_url()
    return RedirectResponse(url=oauth_url)


@app.get("/auth/callback")
async def auth_callback(code: str):
    """Handle Discord OAuth callback"""
    try:
        # Exchange code for token
        token_data = await exchange_code_for_token(code)
        access_token = token_data["access_token"]

        # Get user info
        discord_user = await get_discord_user(access_token)

        # Save user to database
        save_user_to_db(discord_user)

        # Create JWT token
        jwt_token = create_access_token(discord_user)

        # Redirect to dashboard with token
        response = RedirectResponse(url="/dashboard")
        response.set_cookie(
            key="access_token",
            value=jwt_token,
            httponly=True,
            secure=True,
            samesite="lax",
        )
        return response

    except Exception as e:
        logger.error(f"Auth callback error: {e}")
        # EASY BOT OWNER NOTIFICATION - JUST ADD THIS LINE!
        from .error_handler import notify_error_async

        await notify_error_async(e, "Discord OAuth Callback", code=code)
        return HTMLResponse("Authentication failed", status_code=400)


@app.get("/dashboard", response_class=HTMLResponse)
async def dashboard(
    request: Request, current_user: DiscordUser = Depends(require_auth)
):
    """User dashboard with HTMX"""
    # Check if user has timezone preference set
    user_prefs = get_user_preferences(current_user.id)

    # Get user's guilds with channels with error handling
    try:
        user_guilds = await get_user_guilds_with_channels(bot, current_user.id)
        # Ensure user_guilds is always a valid list
        if user_guilds is None:
            user_guilds = []
    except Exception as e:
        logger.error(f"Error getting user guilds for {current_user.id}: {e}")
        from .error_handler import notify_error_async

        await notify_error_async(
            e, "Dashboard Guild Retrieval", user_id=current_user.id
        )
        user_guilds = []

    return templates.TemplateResponse(
        "dashboard_htmx.html",
        {
            "request": request,
            "user": current_user,
            "guilds": user_guilds,
            "show_timezone_prompt": user_prefs.get("last_server_id") is None,
        },
    )


# HTMX endpoints for dynamic content without JavaScript
@app.get("/htmx/polls", response_class=HTMLResponse)
async def get_polls_htmx(
    request: Request,
    filter: str = None,
    current_user: DiscordUser = Depends(require_auth),
):
    """Get user's polls as HTML for HTMX with bulletproof error handling"""
    db = get_db_session()
    try:
        logger.debug(f"Getting polls for user {current_user.id} with filter: {filter}")

        # Query polls with error handling
        try:
            query = db.query(Poll).filter(Poll.creator_id == current_user.id)

            # Apply filter if specified with validation
            if filter and filter in ["active", "scheduled", "closed"]:
                query = query.filter(Poll.status == filter)
                logger.debug(f"Applied filter: {filter}")

            polls = query.order_by(Poll.created_at.desc()).all()
            logger.debug(f"Found {len(polls)} polls for user {current_user.id}")

        except Exception as e:
            logger.error(
                f"Database error querying polls for user {current_user.id}: {e}"
            )
            logger.exception("Full traceback for polls query error:")

            # Return error template with empty polls list
            return templates.TemplateResponse(
                "htmx/polls.html",
                {
                    "request": request,
                    "polls": [],
                    "current_filter": filter,
                    "user_timezone": "US/Eastern",
                    "format_datetime_for_user": format_datetime_for_user,
                    "error": "Database error loading polls",
                },
            )

        # Process polls with individual error handling
        processed_polls = []
        for poll in polls:
            try:
                # Add status_class to each poll for template
                poll.status_class = {
                    "active": "bg-success",
                    "scheduled": "bg-warning",
                    "closed": "bg-danger",
                }.get(poll.status, "bg-secondary")

                processed_polls.append(poll)
                logger.debug(f"Processed poll {poll.id} with status {poll.status}")

            except Exception as e:
                logger.error(f"Error processing poll {poll.id}: {e}")
                # Continue with other polls, skip this one

        # Get user's timezone preference with error handling
        try:
            user_prefs = get_user_preferences(current_user.id)
            user_timezone = user_prefs.get("default_timezone", "US/Eastern")
            logger.debug(f"User timezone: {user_timezone}")
        except Exception as e:
            logger.error(f"Error getting user preferences for {current_user.id}: {e}")
            user_timezone = "US/Eastern"

        logger.debug(f"Returning {len(processed_polls)} processed polls")

        return templates.TemplateResponse(
            "htmx/polls.html",
            {
                "request": request,
                "polls": processed_polls,
                "current_filter": filter,
                "user_timezone": user_timezone,
                "format_datetime_for_user": format_datetime_for_user,
            },
        )

    except Exception as e:
        logger.error(
            f"Critical error in get_polls_htmx for user {current_user.id}: {e}"
        )
        logger.exception("Full traceback for polls endpoint error:")

        # Return error-safe template
        return templates.TemplateResponse(
            "htmx/polls.html",
            {
                "request": request,
                "polls": [],
                "current_filter": filter,
                "user_timezone": "US/Eastern",
                "format_datetime_for_user": format_datetime_for_user,
                "error": f"Error loading polls: {str(e)}",
            },
        )
    finally:
        try:
            db.close()
        except Exception as e:
            logger.error(f"Error closing database connection: {e}")


@app.get("/htmx/stats", response_class=HTMLResponse)
async def get_stats_htmx(
    request: Request, current_user: DiscordUser = Depends(require_auth)
):
    """Get dashboard stats as HTML for HTMX with bulletproof error handling"""
    db = get_db_session()
    try:
        logger.debug(f"Getting stats for user {current_user.id}")

        # Query polls with error handling
        try:
            polls = db.query(Poll).filter(Poll.creator_id == current_user.id).all()
            logger.debug(f"Found {len(polls)} polls for user {current_user.id}")
        except Exception as e:
            logger.error(
                f"Database error querying polls for user {current_user.id}: {e}"
            )
            return templates.TemplateResponse(
                "htmx/stats.html",
                {
                    "request": request,
                    "total_polls": 0,
                    "active_polls": 0,
                    "total_votes": 0,
                    "error": "Database error loading polls",
                },
            )

        # Calculate stats with individual error handling
        total_polls = len(polls)

        # Count active polls safely
        try:
            active_polls = len([p for p in polls if p.status == "active"])
            logger.debug(f"Found {active_polls} active polls")
        except Exception as e:
            logger.error(f"Error counting active polls: {e}")
            active_polls = 0

        # Calculate total votes with bulletproof handling
        total_votes = 0
        for poll in polls:
            try:
                # Use the Poll model's get_total_votes method
                poll_votes = poll.get_total_votes()
                if isinstance(poll_votes, int):
                    total_votes += poll_votes
                    logger.debug(f"Poll {poll.id} has {poll_votes} votes")
                else:
                    logger.warning(
                        f"Poll {poll.id} get_total_votes returned non-int: {type(poll_votes)}"
                    )
            except Exception as e:
                logger.error(f"Error getting votes for poll {poll.id}: {e}")
                # Try alternative method - direct vote count
                try:
                    vote_count = db.query(Vote).filter(Vote.poll_id == poll.id).count()
                    if isinstance(vote_count, int):
                        total_votes += vote_count
                        logger.debug(
                            f"Poll {poll.id} fallback vote count: {vote_count}"
                        )
                except Exception as fallback_e:
                    logger.error(
                        f"Fallback vote count failed for poll {poll.id}: {fallback_e}"
                    )
                    # Continue without adding votes for this poll

        logger.debug(
            f"Stats calculated: polls={total_polls}, active={active_polls}, votes={total_votes}"
        )

        return templates.TemplateResponse(
            "htmx/stats.html",
            {
                "request": request,
                "total_polls": total_polls,
                "active_polls": active_polls,
                "total_votes": total_votes,
            },
        )

    except Exception as e:
        logger.error(
            f"Critical error in get_stats_htmx for user {current_user.id}: {e}"
        )
        logger.exception("Full traceback for stats error:")

        # Return error-safe template
        return templates.TemplateResponse(
            "htmx/stats.html",
            {
                "request": request,
                "total_polls": 0,
                "active_polls": 0,
                "total_votes": 0,
                "error": f"Error loading stats: {str(e)}",
            },
        )
    finally:
        try:
            db.close()
        except Exception as e:
            logger.error(f"Error closing database connection: {e}")


@app.get("/htmx/create-form", response_class=HTMLResponse)
async def get_create_form_htmx(
    request: Request, current_user: DiscordUser = Depends(require_auth)
):
    """Get create poll form as HTML for HTMX"""
    # Get user's guilds with channels with error handling
    try:
        user_guilds = await get_user_guilds_with_channels(bot, current_user.id)
        # Ensure user_guilds is always a valid list
        if user_guilds is None:
            user_guilds = []
    except Exception as e:
        logger.error(
            f"Error getting user guilds for create form for {current_user.id}: {e}"
        )
        from .error_handler import notify_error_async

        await notify_error_async(
            e, "Create Form Guild Retrieval", user_id=current_user.id
        )
        user_guilds = []

    # Get user preferences
    user_prefs = get_user_preferences(current_user.id)

    # Get timezones - user's default first
    common_timezones = [
        user_prefs["default_timezone"],
        "US/Eastern",
        "UTC",
        "US/Central",
        "US/Mountain",
        "US/Pacific",
        "Europe/London",
        "Europe/Paris",
        "Europe/Berlin",
        "Asia/Tokyo",
        "Asia/Shanghai",
        "Australia/Sydney",
    ]
    # Remove duplicates while preserving order
    seen = set()
    common_timezones = [
        tz for tz in common_timezones if not (tz in seen or seen.add(tz))
    ]

    # Set default times in user's timezone
    user_tz = pytz.timezone(user_prefs["default_timezone"])
    now = datetime.now(user_tz)
    open_time = (now + timedelta(minutes=5)).strftime("%Y-%m-%dT%H:%M")
    close_time = (now + timedelta(hours=24)).strftime("%Y-%m-%dT%H:%M")

    # Prepare timezone data for template
    timezones = []
    for tz in common_timezones:
        try:
            tz_obj = pytz.timezone(tz)
            offset = datetime.now(tz_obj).strftime("%z")
            timezones.append({"name": tz, "display": f"{tz} (UTC{offset})"})
        except (pytz.UnknownTimeZoneError, ValueError, AttributeError) as e:
            logger.warning(f"Error formatting timezone {tz}: {e}")
            timezones.append({"name": tz, "display": tz})

    return templates.TemplateResponse(
        "htmx/create_form_filepond.html",
        {
            "request": request,
            "guilds": user_guilds,
            "timezones": timezones,
            "open_time": open_time,
            "close_time": close_time,
            "user_preferences": user_prefs,
        },
    )


@app.get("/htmx/channels", response_class=HTMLResponse)
async def get_channels_htmx(
    server_id: str, current_user: DiscordUser = Depends(require_auth)
):
    """Get channels for a server as HTML options for HTMX"""
    if not server_id:
        return '<option value="">Select a server first...</option>'

    user_guilds = await get_user_guilds_with_channels(bot, current_user.id)
    guild = next((g for g in user_guilds if g["id"] == server_id), None)

    if not guild:
        return '<option value="">Server not found...</option>'

    options = '<option value="">Select a channel...</option>'
    for channel in guild["channels"]:
        # HTML escape the channel name to prevent JavaScript syntax errors
        from html import escape

        escaped_channel_name = escape(channel["name"])
        options += f'<option value="{channel["id"]}">#{escaped_channel_name}</option>'

    return options


@app.post("/htmx/add-option", response_class=HTMLResponse)
async def add_option_htmx():
    """Add a new poll option input for HTMX"""
    import random

    option_num = random.randint(3, 10)  # Simple way to get next option number
    emojis = ["🇦", "🇧", "🇨", "🇩", "🇪", "🇫", "🇬", "🇭", "🇮", "🇯"]
    emoji = emojis[min(option_num - 1, len(emojis) - 1)]

    return f"""
    <div class="input-group mb-2">
        <span class="input-group-text">{emoji}</span>
        <input type="text" class="form-control" name="option{option_num}" placeholder="Option {option_num}">
        <button type="button" class="btn btn-outline-danger"
                hx-delete="/htmx/remove-option" hx-target="closest .input-group" hx-swap="outerHTML">
            <i class="fas fa-times"></i>
        </button>
    </div>
    """


@app.delete("/htmx/remove-option", response_class=HTMLResponse)
async def remove_option_htmx():
    """Remove a poll option for HTMX"""
    return ""  # Empty response removes the element


@app.post("/htmx/upload-image")
async def upload_image_htmx(
    request: Request, current_user: DiscordUser = Depends(require_auth)
):
    """Handle FilePond image upload via HTMX"""
    try:
        form_data = await request.form()
        image_file = form_data.get("image")

        if (
            not image_file
            or not hasattr(image_file, "filename")
            or not image_file.filename
        ):
            return {"error": "No image file provided"}, 400

        # Validate image file
        is_valid, error_msg, content = await validate_image_file(image_file)

        if not is_valid:
            return {"error": error_msg}, 400

        if content and image_file.filename:
            image_path = await save_image_file(content, str(image_file.filename))
            if image_path:
                # Return the file path for FilePond to track
                return {"success": True, "path": image_path}
            else:
                return {"error": "Failed to save image file"}, 500

        return {"error": "No valid image content"}, 400

    except Exception as e:
        logger.error(f"Error in FilePond image upload: {e}")
        # EASY BOT OWNER NOTIFICATION - JUST ADD THIS LINE!
        from .error_handler import notify_error_async

        await notify_error_async(e, "FilePond Image Upload", user_id=current_user.id)
        return {"error": "Server error processing image"}, 500


@app.delete("/htmx/remove-image")
async def remove_image_htmx(
    request: Request, current_user: DiscordUser = Depends(require_auth)
):
    """Handle FilePond image removal via HTMX"""
    try:
        form_data = await request.form()
        image_path = form_data.get("path")

        if image_path and await cleanup_image(image_path):
            return {"success": True}
        else:
            return {"error": "Failed to remove image"}, 400

    except Exception as e:
        logger.error(f"Error removing image: {e}")
        # EASY BOT OWNER NOTIFICATION - JUST ADD THIS LINE!
        from .error_handler import notify_error_async

        await notify_error_async(e, "FilePond Image Removal", user_id=current_user.id)
        return {"error": "Server error removing image"}, 500


@app.get("/htmx/servers", response_class=HTMLResponse)
async def get_servers_htmx(
    request: Request, current_user: DiscordUser = Depends(require_auth)
):
    """Get user's servers as HTML for HTMX"""
    user_guilds = await get_user_guilds_with_channels(bot, current_user.id)

    return templates.TemplateResponse(
        "htmx/servers.html", {"request": request, "guilds": user_guilds}
    )


@app.get("/htmx/settings", response_class=HTMLResponse)
async def get_settings_htmx(
    request: Request, current_user: DiscordUser = Depends(require_auth)
):
    """Get user settings form as HTML for HTMX"""
    # Get user preferences
    user_prefs = get_user_preferences(current_user.id)

    # Get common timezones
    timezones = get_common_timezones()

    return templates.TemplateResponse(
        "htmx/settings.html",
        {"request": request, "user_prefs": user_prefs, "timezones": timezones},
    )


@app.post("/htmx/settings", response_class=HTMLResponse)
async def save_settings_htmx(
    request: Request, current_user: DiscordUser = Depends(require_auth)
):
    """Save user settings via HTMX"""
    try:
        form_data = await request.form()
        timezone = safe_get_form_data(form_data, "timezone", "US/Eastern")

        # Validate and normalize timezone
        normalized_timezone = validate_and_normalize_timezone(timezone)

        # Save user preferences
        save_user_preferences(current_user.id, timezone=normalized_timezone)

        logger.info(
            f"Updated timezone preference for user {current_user.id} to {normalized_timezone}"
        )

        return """
        <div class="alert alert-success">
            <i class="fas fa-check-circle me-2"></i>Settings saved successfully! Your timezone preference has been updated.
        </div>
        <div hx-get="/htmx/settings" hx-target="#main-content" hx-trigger="load delay:2s"></div>
        """

    except Exception as e:
        logger.error(f"Error saving settings for user {current_user.id}: {e}")
        # EASY BOT OWNER NOTIFICATION - JUST ADD THIS LINE!
        from .error_handler import notify_error_async

        await notify_error_async(e, "User Settings Save", user_id=current_user.id)
        return f"""
        <div class="alert alert-danger">
            <i class="fas fa-exclamation-triangle me-2"></i>Error saving settings: {str(e)}
        </div>
        """


@app.post("/htmx/create-poll", response_class=HTMLResponse)
async def create_poll_htmx(
    request: Request, current_user: DiscordUser = Depends(require_auth)
):
    """Create a new poll via HTMX using bulletproof operations"""
    logger.info(f"User {current_user.id} creating new poll")

    try:
        form_data = await request.form()

        # Extract form data with proper error handling
        name = safe_get_form_data(form_data, "name")
        question = safe_get_form_data(form_data, "question")
        server_id = safe_get_form_data(form_data, "server_id")
        channel_id = safe_get_form_data(form_data, "channel_id")
        open_time = safe_get_form_data(form_data, "open_time")
        close_time = safe_get_form_data(form_data, "close_time")
        timezone_str = safe_get_form_data(form_data, "timezone", "UTC")
        anonymous = form_data.get("anonymous") == "true"
        multiple_choice = form_data.get("multiple_choice") == "true"
        image_message_text = safe_get_form_data(form_data, "image_message_text", "")

        # DEBUG: Log all extracted form data
        logger.debug(f"=== POLL CREATION DEBUG - User {current_user.id} ===")
        logger.debug(f"DEBUG: Poll Name: '{name}'")
        logger.debug(f"DEBUG: Question: '{question}'")
        logger.debug(f"DEBUG: Server ID: '{server_id}'")
        logger.debug(f"DEBUG: Channel ID: '{channel_id}'")
        logger.debug(f"DEBUG: Open Time: '{open_time}'")
        logger.debug(f"DEBUG: Close Time: '{close_time}'")
        logger.debug(f"DEBUG: Timezone: '{timezone_str}'")
        logger.debug(f"DEBUG: Anonymous: {anonymous}")
        logger.debug(f"DEBUG: Multiple Choice: {multiple_choice}")
        logger.debug(f"DEBUG: Image Message Text: '{image_message_text}'")

        # Get options and emojis
        options = []
        emojis = []
        for i in range(1, 11):
            option = form_data.get(f"option{i}")
            if option:
                options.append(str(option).strip())
                # Extract emoji from form data, fallback to default if not provided
                emoji = safe_get_form_data(form_data, f"emoji{i}")
                logger.debug(
                    f"DEBUG: Option {i}: '{str(option).strip()}' - Raw emoji: '{emoji}'"
                )
                if emoji and emoji.strip():  # Check for non-empty emoji
                    emojis.append(emoji.strip())
                    logger.debug(
                        f"DEBUG: Using custom emoji for option {i}: '{emoji.strip()}'"
                    )
                else:
                    # Fallback to default emojis if not provided
                    default_emojis = ["🇦", "🇧", "🇨", "🇩", "🇪", "🇫", "🇬", "🇭", "🇮", "🇯"]
                    fallback_emoji = (
                        default_emojis[len(emojis)] if len(emojis) < 10 else "⭐"
                    )
                    emojis.append(fallback_emoji)
                    logger.debug(
                        f"DEBUG: Using fallback emoji for option {i}: '{fallback_emoji}'"
                    )

        logger.debug(f"DEBUG: Final Options: {options}")
        logger.debug(f"DEBUG: Final Emojis: {emojis}")

        if len(options) < 2:
            logger.warning(f"Insufficient options provided: {len(options)}")
            return """
            <div class="alert alert-danger">
                <i class="fas fa-exclamation-triangle me-2"></i>At least 2 options required
            </div>
            """

        # Parse times with timezone using safe parsing
        open_dt = safe_parse_datetime_with_timezone(open_time, timezone_str)
        close_dt = safe_parse_datetime_with_timezone(close_time, timezone_str)
        timezone_str = validate_and_normalize_timezone(timezone_str)

        # Validate times
        now = datetime.now(pytz.UTC)
        next_minute = now.replace(second=0, microsecond=0) + timedelta(minutes=1)

        if open_dt < next_minute:
            user_tz = pytz.timezone(timezone_str)
            next_minute_local = next_minute.astimezone(user_tz)
            suggested_time = next_minute_local.strftime("%I:%M %p")
            return f"""
            <div class="alert alert-danger">
                <i class="fas fa-exclamation-triangle me-2"></i>Poll open time must be scheduled for the next minute or later. Try {suggested_time} or later.
            </div>
            """

        if close_dt <= open_dt:
            return """
            <div class="alert alert-danger">
                <i class="fas fa-exclamation-triangle me-2"></i>Close time must be after open time
            </div>
            """

        # Prepare poll data for bulletproof operations
        poll_data = {
            "name": name,
            "question": question,
            "options": options,
            "emojis": emojis,  # Include emojis in poll data
            "server_id": server_id,
            "channel_id": channel_id,
            "open_time": open_dt,
            "close_time": close_dt,
            "timezone": timezone_str,
            "anonymous": anonymous,
            "multiple_choice": multiple_choice,
            "creator_id": current_user.id,
        }

        # Handle image file
        image_file_data = None
        image_filename = None
        image_file = form_data.get("image")
        if (
            image_file
            and hasattr(image_file, "filename")
            and hasattr(image_file, "read")
            and getattr(image_file, "filename", None)
        ):
            try:
                image_file_data = await image_file.read()
                image_filename = str(getattr(image_file, "filename", ""))
            except Exception as e:
                logger.error(f"Error reading image file: {e}")
                return """
                <div class="alert alert-danger">
                    <i class="fas fa-exclamation-triangle me-2"></i>Error reading image file
                </div>
                """

        # Use bulletproof poll operations for creation
        bulletproof_ops = BulletproofPollOperations(bot)

        result = await bulletproof_ops.create_bulletproof_poll(
            poll_data=poll_data,
            user_id=current_user.id,
            image_file=image_file_data,
            image_filename=image_filename,
            image_message_text=image_message_text if image_file_data else None,
        )

        if not result["success"]:
            logger.warning(f"Bulletproof poll creation failed: {result['error']}")
            # Use error handler for user-friendly messages
            error_msg = await PollErrorHandler.handle_poll_creation_error(
                Exception(result["error"]), poll_data, bot
            )
            return f"""
            <div class="alert alert-danger">
                <i class="fas fa-exclamation-triangle me-2"></i>{error_msg}
            </div>
            """

        poll_id = result["poll_id"]
        logger.info(f"Created poll {poll_id} for user {current_user.id}")

        # Schedule poll opening and closing - no immediate posting
        try:
            # Schedule poll to open at the specified time
            try:
                scheduler.add_job(
                    post_poll_to_channel,
                    DateTrigger(run_date=open_dt),
                    args=[bot, poll_id],  # Pass poll_id instead of poll object
                    id=f"open_poll_{poll_id}",
                    replace_existing=True,
                )
                logger.info(f"Scheduled poll {poll_id} to open at {open_dt}")
            except Exception as schedule_error:
                logger.error(f"Failed to schedule poll opening: {schedule_error}")
                await PollErrorHandler.handle_scheduler_error(
                    schedule_error, poll_id, "poll_opening", bot
                )

            # Schedule poll to close
            try:
                scheduler.add_job(
                    close_poll,
                    DateTrigger(run_date=close_dt),
                    args=[poll_id],
                    id=f"close_poll_{poll_id}",
                    replace_existing=True,
                )
                logger.info(f"Scheduled poll {poll_id} to close at {close_dt}")
            except Exception as schedule_error:
                logger.error(f"Failed to schedule poll closure: {schedule_error}")
                await PollErrorHandler.handle_scheduler_error(
                    schedule_error, poll_id, "poll_closure", bot
                )

        except Exception as scheduling_error:
            logger.error(
                f"Critical scheduling error for poll {poll_id}: {scheduling_error}"
            )
            await PollErrorHandler.handle_scheduler_error(
                scheduling_error, poll_id, "poll_scheduling", bot
            )

        # Save user preferences for next time
        save_user_preferences(current_user.id, server_id, channel_id, timezone_str)

        # Return success message and redirect to polls view
        return """
        <div class="alert alert-success">
            <i class="fas fa-check-circle me-2"></i>Poll created successfully! Redirecting to polls...
        </div>
        <div hx-get="/htmx/polls" hx-target="#main-content" hx-trigger="load delay:2s"></div>
        """

    except Exception as e:
        logger.error(f"Error creating poll for user {current_user.id}: {e}")
        logger.exception("Full traceback for poll creation error:")

        # Use error handler for comprehensive error handling
        poll_name = locals().get("name", "Unknown")
        error_msg = await PollErrorHandler.handle_poll_creation_error(
            e, {"name": poll_name, "user_id": current_user.id}, bot
        )
        return f"""
        <div class="alert alert-danger">
            <i class="fas fa-exclamation-triangle me-2"></i>{error_msg}
        </div>
        """


# Poll management endpoints
@app.get("/htmx/poll/{poll_id}/edit", response_class=HTMLResponse)
async def get_poll_edit_form(
    poll_id: int, request: Request, current_user: DiscordUser = Depends(require_auth)
):
    """Get edit form for a scheduled poll"""
    logger.info(f"User {current_user.id} requesting edit form for poll {poll_id}")
    db = get_db_session()
    try:
        poll = (
            db.query(Poll)
            .filter(Poll.id == poll_id, Poll.creator_id == current_user.id)
            .first()
        )
        if not poll:
            logger.warning(
                f"Poll {poll_id} not found or not owned by user {current_user.id}"
            )
            return """
            <div class="alert alert-danger">
                <i class="fas fa-exclamation-triangle me-2"></i>Poll not found or access denied
            </div>
            """

        if str(getattr(poll, "status", "")) != "scheduled":
            logger.warning(
                f"Attempt to edit non-scheduled poll {poll_id} (status: {getattr(poll, 'status', '')})"
            )
            return """
            <div class="alert alert-warning">
                <i class="fas fa-info-circle me-2"></i>Only scheduled polls can be edited
            </div>
            """

        # Get user's guilds with channels
        user_guilds = await get_user_guilds_with_channels(bot, current_user.id)

        # Get timezones - US/Eastern first as default
        common_timezones = [
            "US/Eastern",
            "UTC",
            "US/Central",
            "US/Mountain",
            "US/Pacific",
            "Europe/London",
            "Europe/Paris",
            "Europe/Berlin",
            "Asia/Tokyo",
            "Asia/Shanghai",
            "Australia/Sydney",
        ]

        # Convert times to local timezone for editing
        poll_timezone = str(getattr(poll, "timezone", "UTC"))
        tz = pytz.timezone(poll_timezone)

        # Ensure the stored times have timezone info (they should be UTC)
        open_time_value = getattr(poll, "open_time")
        close_time_value = getattr(poll, "close_time")

        if open_time_value.tzinfo is None:
            open_time_utc = pytz.UTC.localize(open_time_value)
        else:
            open_time_utc = open_time_value.astimezone(pytz.UTC)

        if close_time_value.tzinfo is None:
            close_time_utc = pytz.UTC.localize(close_time_value)
        else:
            close_time_utc = close_time_value.astimezone(pytz.UTC)

        # Convert from UTC to the poll's timezone
        open_time_local = open_time_utc.astimezone(tz)
        close_time_local = close_time_utc.astimezone(tz)

        # Debug logging for edit form time conversion
        logger.debug(f"Edit form for poll {poll_id}:")
        logger.debug(f"  Stored timezone: {poll.timezone}")
        logger.debug(f"  Open time UTC: {poll.open_time}")
        logger.debug(f"  Close time UTC: {poll.close_time}")
        logger.debug(f"  Open time local ({tz}): {open_time_local}")
        logger.debug(f"  Close time local ({tz}): {close_time_local}")

        open_time = open_time_local.strftime("%Y-%m-%dT%H:%M")
        close_time = close_time_local.strftime("%Y-%m-%dT%H:%M")

        logger.debug(f"  Form open time: {open_time}")
        logger.debug(f"  Form close time: {close_time}")

        # Prepare timezone data for template
        timezones = []
        for tz_name in common_timezones:
            try:
                tz_obj = pytz.timezone(tz_name)
                offset = datetime.now(tz_obj).strftime("%z")
                timezones.append(
                    {"name": tz_name, "display": f"{tz_name} (UTC{offset})"}
                )
            except (pytz.UnknownTimeZoneError, ValueError, AttributeError) as e:
                logger.warning(f"Error formatting timezone {tz_name}: {e}")
                # EASY BOT OWNER NOTIFICATION - JUST ADD THIS LINE!
                from .error_handler import notify_error

                notify_error(e, "Timezone Formatting", tz_name=tz_name)
                timezones.append({"name": tz_name, "display": tz_name})

        return templates.TemplateResponse(
            "htmx/edit_form_filepond.html",
            {
                "request": request,
                "poll": poll,
                "guilds": user_guilds,
                "timezones": timezones,
                "open_time": open_time,
                "close_time": close_time,
            },
        )
    finally:
        db.close()


@app.post("/htmx/poll/{poll_id}/edit", response_class=HTMLResponse)
async def update_poll(
    poll_id: int, request: Request, current_user: DiscordUser = Depends(require_auth)
):
    """Update a scheduled poll"""
    logger.info(f"User {current_user.id} updating poll {poll_id}")
    db = get_db_session()
    try:
        poll = (
            db.query(Poll)
            .filter(Poll.id == poll_id, Poll.creator_id == current_user.id)
            .first()
        )
        if not poll:
            logger.warning(
                f"Poll {poll_id} not found or not owned by user {current_user.id}"
            )
            return """
            <div class="alert alert-danger">
                <i class="fas fa-exclamation-triangle me-2"></i>Poll not found or access denied
            </div>
            """

        if str(getattr(poll, "status", "")) != "scheduled":
            logger.warning(
                f"Attempt to edit non-scheduled poll {poll_id} (status: {getattr(poll, 'status', '')})"
            )
            return """
            <div class="alert alert-warning">
                <i class="fas fa-info-circle me-2"></i>Only scheduled polls can be edited
            </div>
            """

        form_data = await request.form()

        # Extract form data
        name = safe_get_form_data(form_data, "name")
        question = safe_get_form_data(form_data, "question")
        server_id = safe_get_form_data(form_data, "server_id")
        channel_id = safe_get_form_data(form_data, "channel_id")
        open_time = safe_get_form_data(form_data, "open_time")
        close_time = safe_get_form_data(form_data, "close_time")
        timezone_str = safe_get_form_data(form_data, "timezone", "UTC")
        anonymous = form_data.get("anonymous") == "true"
        image_message_text = safe_get_form_data(form_data, "image_message_text", "")

        # DEBUG: Log all extracted form data for update
        logger.debug(
            f"=== POLL UPDATE DEBUG - User {current_user.id}, Poll {poll_id} ==="
        )
        logger.debug(f"DEBUG: Poll Name: '{name}'")
        logger.debug(f"DEBUG: Question: '{question}'")
        logger.debug(f"DEBUG: Server ID: '{server_id}'")
        logger.debug(f"DEBUG: Channel ID: '{channel_id}'")
        logger.debug(f"DEBUG: Open Time: '{open_time}'")
        logger.debug(f"DEBUG: Close Time: '{close_time}'")
        logger.debug(f"DEBUG: Timezone: '{timezone_str}'")
        logger.debug(f"DEBUG: Anonymous: {anonymous}")
        logger.debug(f"DEBUG: Image Message Text: '{image_message_text}'")

        # Validate required fields
        if not all([name, question, server_id, channel_id, open_time, close_time]):
            logger.warning(f"Missing required fields for poll {poll_id} update")
            return """
            <div class="alert alert-danger">
                <i class="fas fa-exclamation-triangle me-2"></i>All required fields must be filled
            </div>
            """

        # Handle image upload
        image_file = form_data.get("image")
        is_valid, error_msg, content = await validate_image_file(image_file)

        if not is_valid:
            logger.warning(f"Image validation failed for poll {poll_id}: {error_msg}")
            return f"""
            <div class="alert alert-danger">
                <i class="fas fa-exclamation-triangle me-2"></i>{error_msg}
            </div>
            """

        # Save new image if provided
        new_image_path = getattr(poll, "image_path", None)
        if (
            content
            and hasattr(image_file, "filename")
            and getattr(image_file, "filename", None)
        ):
            new_image_path = await save_image_file(
                content, str(getattr(image_file, "filename", ""))
            )
            if not new_image_path:
                logger.error(f"Failed to save new image for poll {poll_id}")
                return """
                <div class="alert alert-danger">
                    <i class="fas fa-exclamation-triangle me-2"></i>Failed to save image file
                </div>
                """
            # Clean up old image
            old_image_path = getattr(poll, "image_path", None)
            if old_image_path:
                await cleanup_image(str(old_image_path))

        # Get options and emojis
        options = []
        emojis = []
        for i in range(1, 11):
            option = form_data.get(f"option{i}")
            if option:
                options.append(str(option).strip())
                # Extract emoji from form data, fallback to default if not provided
                emoji = safe_get_form_data(form_data, f"emoji{i}")
                logger.debug(
                    f"DEBUG: Option {i}: '{str(option).strip()}' - Raw emoji: '{emoji}'"
                )
                if emoji and emoji.strip():  # Check for non-empty emoji
                    emojis.append(emoji.strip())
                    logger.debug(
                        f"DEBUG: Using custom emoji for option {i}: '{emoji.strip()}'"
                    )
                else:
                    # Fallback to default emojis if not provided
                    default_emojis = ["🇦", "🇧", "🇨", "🇩", "🇪", "🇫", "🇬", "🇭", "🇮", "🇯"]
                    fallback_emoji = (
                        default_emojis[len(emojis)] if len(emojis) < 10 else "⭐"
                    )
                    emojis.append(fallback_emoji)
                    logger.debug(
                        f"DEBUG: Using fallback emoji for option {i}: '{fallback_emoji}'"
                    )

        logger.debug(f"DEBUG: Final Options: {options}")
        logger.debug(f"DEBUG: Final Emojis: {emojis}")

        if len(options) < 2:
            logger.warning(f"Insufficient options for poll {poll_id}: {len(options)}")
            return """
            <div class="alert alert-danger">
                <i class="fas fa-exclamation-triangle me-2"></i>At least 2 options required
            </div>
            """

        # Parse times with timezone using safe parsing
        open_dt = safe_parse_datetime_with_timezone(open_time, timezone_str)
        close_dt = safe_parse_datetime_with_timezone(close_time, timezone_str)

        # Normalize timezone for storage
        timezone_str = validate_and_normalize_timezone(timezone_str)

        # Validate times
        now = datetime.now(pytz.UTC)

        # Debug: Show system time vs Python time
        import time

        system_timestamp = time.time()
        system_utc = datetime.fromtimestamp(system_timestamp, tz=pytz.UTC)
        logger.debug("System time comparison (edit):")
        logger.debug(f"  Python datetime.now(UTC): {now}")
        logger.debug(f"  System time.time() UTC: {system_utc}")
        logger.debug(f"  Difference: {(now - system_utc).total_seconds()} seconds")

        # Don't allow scheduling polls in the past - require next minute boundary
        # Since polls are scheduled at 00:00:00, we need the next full minute
        next_minute = now.replace(second=0, microsecond=0) + timedelta(minutes=1)

        if open_dt < next_minute:
            # Convert next_minute to user's timezone for display
            user_tz = pytz.timezone(timezone_str)
            next_minute_local = next_minute.astimezone(user_tz)
            suggested_time = next_minute_local.strftime("%I:%M %p")

            logger.warning(
                f"Attempt to schedule poll in the past: {open_dt} < {next_minute}"
            )
            return f"""
            <div class="alert alert-danger">
                <i class="fas fa-exclamation-triangle me-2"></i>Poll open time must be scheduled for the next minute or later. Try {suggested_time} or later.
            </div>
            """

        if close_dt <= open_dt:
            logger.warning(
                f"Invalid time range for poll {poll_id}: open={open_dt}, close={close_dt}"
            )
            return """
            <div class="alert alert-danger">
                <i class="fas fa-exclamation-triangle me-2"></i>Close time must be after open time
            </div>
            """

        # Get server and channel names
        guild = bot.get_guild(int(server_id))
        channel = bot.get_channel(int(channel_id))

        if not guild or not channel:
            logger.error(
                f"Invalid guild or channel for poll {poll_id}: guild={guild}, channel={channel}"
            )
            return """
            <div class="alert alert-danger">
                <i class="fas fa-exclamation-triangle me-2"></i>Invalid server or channel
            </div>
            """

        # Update poll using setattr to avoid SQLAlchemy Column type issues
        setattr(poll, "name", name)
        setattr(poll, "question", question)
        poll.options = options
        poll.emojis = emojis  # Set emojis properly
        setattr(poll, "image_path", new_image_path)
        setattr(
            poll, "image_message_text", image_message_text if new_image_path else None
        )
        setattr(poll, "server_id", server_id)
        setattr(poll, "server_name", guild.name)
        setattr(poll, "channel_id", channel_id)
        setattr(poll, "channel_name", getattr(channel, "name", "Unknown"))
        setattr(poll, "open_time", open_dt)
        setattr(poll, "close_time", close_dt)
        setattr(poll, "timezone", timezone_str)
        setattr(poll, "anonymous", anonymous)

        db.commit()

        # Update scheduled jobs
        try:
            scheduler.remove_job(f"open_poll_{int(poll.id)}")
        except Exception as e:
            logger.debug(
                f"Job open_poll_{int(poll.id)} not found or already removed: {e}"
            )
        try:
            scheduler.remove_job(f"close_poll_{int(poll.id)}")
        except Exception as e:
            logger.debug(
                f"Job close_poll_{int(poll.id)} not found or already removed: {e}"
            )

        # Reschedule jobs
        poll_id_int = int(getattr(poll, "id"))
        if open_dt > datetime.now(pytz.UTC):
            scheduler.add_job(
                post_poll_to_channel,
                DateTrigger(run_date=open_dt),
                args=[bot, poll_id_int],  # Pass poll_id instead of poll object
                id=f"open_poll_{poll_id_int}",
            )

        scheduler.add_job(
            close_poll,
            DateTrigger(run_date=close_dt),
            args=[poll_id_int],
            id=f"close_poll_{poll_id_int}",
        )

        logger.info(f"Successfully updated poll {poll_id}")

        return """
        <div class="alert alert-success">
            <i class="fas fa-check-circle me-2"></i>Poll updated successfully! Redirecting to polls...
        </div>
        <div hx-get="/htmx/polls" hx-target="#main-content" hx-trigger="load delay:2s"></div>
        """

    except Exception as e:
        logger.error(f"Error updating poll {poll_id}: {e}")
        # EASY BOT OWNER NOTIFICATION - JUST ADD THIS LINE!
        from .error_handler import notify_error_async

        await notify_error_async(
            e, "Poll Update", poll_id=poll_id, user_id=current_user.id
        )
        return f"""
        <div class="alert alert-danger">
            <i class="fas fa-exclamation-triangle me-2"></i>Error updating poll: {str(e)}
        </div>
        """
    finally:
        db.close()


@app.get("/htmx/poll/{poll_id}/details", response_class=HTMLResponse)
async def get_poll_details(
    poll_id: int, request: Request, current_user: DiscordUser = Depends(require_auth)
):
    """Get detailed view of a poll"""
    logger.info(f"User {current_user.id} viewing details for poll {poll_id}")
    db = get_db_session()
    try:
        poll = (
            db.query(Poll)
            .filter(Poll.id == poll_id, Poll.creator_id == current_user.id)
            .first()
        )
        if not poll:
            logger.warning(
                f"Poll {poll_id} not found or not owned by user {current_user.id}"
            )
            return """
            <div class="alert alert-danger">
                <i class="fas fa-exclamation-triangle me-2"></i>Poll not found or access denied
            </div>
            """

        return templates.TemplateResponse(
            "htmx/poll_details.html", {"request": request, "poll": poll}
        )
    finally:
        db.close()


@app.post("/htmx/poll/{poll_id}/close", response_class=HTMLResponse)
async def close_poll_manually(
    poll_id: int, current_user: DiscordUser = Depends(require_auth)
):
    """Manually close an active poll"""
    logger.info(f"User {current_user.id} manually closing poll {poll_id}")
    db = get_db_session()
    try:
        poll = (
            db.query(Poll)
            .filter(Poll.id == poll_id, Poll.creator_id == current_user.id)
            .first()
        )
        if not poll:
            logger.warning(
                f"Poll {poll_id} not found or not owned by user {current_user.id}"
            )
            return """
            <div class="alert alert-danger">
                <i class="fas fa-exclamation-triangle me-2"></i>Poll not found or access denied
            </div>
            """

        if str(getattr(poll, "status", "")) != "active":
            logger.warning(
                f"Attempt to close non-active poll {poll_id} (status: {getattr(poll, 'status', '')})"
            )
            return """
            <div class="alert alert-warning">
                <i class="fas fa-info-circle me-2"></i>Only active polls can be closed
            </div>
            """

        # Close the poll
        await close_poll(poll_id)
        logger.info(f"Successfully closed poll {poll_id}")

        return """
        <div class="alert alert-success">
            <i class="fas fa-check-circle me-2"></i>Poll closed successfully! Redirecting to polls...
        </div>
        <div hx-get="/htmx/polls" hx-target="#main-content" hx-trigger="load delay:2s"></div>
        """

    except Exception as e:
        logger.error(f"Error closing poll {poll_id}: {e}")
        # EASY BOT OWNER NOTIFICATION - JUST ADD THIS LINE!
        from .error_handler import notify_error_async

        await notify_error_async(
            e, "Manual Poll Closure", poll_id=poll_id, user_id=current_user.id
        )
        return f"""
        <div class="alert alert-danger">
            <i class="fas fa-exclamation-triangle me-2"></i>Error closing poll: {str(e)}
        </div>
        """
    finally:
        db.close()


@app.delete("/htmx/poll/{poll_id}", response_class=HTMLResponse)
async def delete_poll(poll_id: int, current_user: DiscordUser = Depends(require_auth)):
    """Delete a poll (scheduled or closed only)"""
    logger.info(f"User {current_user.id} deleting poll {poll_id}")
    db = get_db_session()
    try:
        poll = (
            db.query(Poll)
            .filter(Poll.id == poll_id, Poll.creator_id == current_user.id)
            .first()
        )
        if not poll:
            logger.warning(
                f"Poll {poll_id} not found or not owned by user {current_user.id}"
            )
            return """
            <div class="alert alert-danger">
                <i class="fas fa-exclamation-triangle me-2"></i>Poll not found or access denied
            </div>
            """

        if str(getattr(poll, "status", "")) == "active":
            logger.warning(f"Attempt to delete active poll {poll_id}")
            return """
            <div class="alert alert-warning">
                <i class="fas fa-info-circle me-2"></i>Active polls cannot be deleted. Close the poll first.
            </div>
            """

        # Clean up image
        image_path = getattr(poll, "image_path", None)
        if image_path:
            await cleanup_image(str(image_path))

        # Remove scheduled jobs with improved error handling
        jobs_removed = 0
        poll_id_int = int(getattr(poll, "id"))
        for job_type in ["open", "close"]:
            job_id = f"{job_type}_poll_{poll_id_int}"
            try:
                if scheduler.get_job(job_id):
                    scheduler.remove_job(job_id)
                    jobs_removed += 1
                    logger.debug(f"Removed scheduled job: {job_id}")
            except Exception as e:
                # Only log if it's an unexpected error (not "job not found")
                if "No job by the id" not in str(e):
                    logger.warning(f"Unexpected error removing job {job_id}: {e}")

        if jobs_removed > 0:
            logger.info(f"Removed {jobs_removed} scheduled jobs for poll {poll_id_int}")

        # Delete poll and associated votes with detailed logging
        logger.info(f"Starting database deletion for poll {poll_id}")

        try:
            # Delete associated votes first - use poll_id parameter instead of poll.id
            vote_count = db.query(Vote).filter(Vote.poll_id == poll_id).count()
            logger.info(f"Found {vote_count} votes to delete for poll {poll_id}")

            deleted_votes = db.query(Vote).filter(Vote.poll_id == poll_id).delete()
            logger.info(f"Deleted {deleted_votes} votes for poll {poll_id}")

            # Delete the poll
            logger.info(f"Deleting poll {poll_id} from database")
            db.delete(poll)

            # Commit the transaction
            logger.info(f"Committing deletion transaction for poll {poll_id}")
            db.commit()

            logger.info(f"Successfully deleted poll {poll_id}")

        except Exception as db_error:
            logger.error(f"Database error during poll {poll_id} deletion: {db_error}")
            logger.exception("Full traceback for database deletion error:")
            db.rollback()
            raise db_error

        return """
        <div class="alert alert-success">
            <i class="fas fa-check-circle me-2"></i>Poll deleted successfully! Redirecting to polls...
        </div>
        <div hx-get="/htmx/polls" hx-target="#main-content" hx-trigger="load delay:2s"></div>
        """

    except Exception as e:
        logger.error(f"Error deleting poll {poll_id}: {e}")
        # EASY BOT OWNER NOTIFICATION - JUST ADD THIS LINE!
        from .error_handler import notify_error_async

        await notify_error_async(
            e, "Poll Deletion", poll_id=poll_id, user_id=current_user.id
        )
        return f"""
        <div class="alert alert-danger">
            <i class="fas fa-exclamation-triangle me-2"></i>Error deleting poll: {str(e)}
        </div>
        """
    finally:
        db.close()


def run_app():
    """Run the application"""
    # Run FastAPI server - background tasks will be started via lifespan
    uvicorn.run(app, host="0.0.0.0", port=8000)


if __name__ == "__main__":
    run_app()<|MERGE_RESOLUTION|>--- conflicted
+++ resolved
@@ -88,7 +88,7 @@
 
 # Utility functions for error handling and image management
 async def cleanup_image(image_path: str) -> bool:
-<<<<<<< HEAD
+ alert-autofix-30
     """Safely delete an image file if it's inside the uploads directory"""
     try:
         if not image_path:
@@ -102,19 +102,7 @@
         if os.path.exists(requested_path):
             os.remove(requested_path)
             logger.info(f"Cleaned up image: {requested_path}")
-=======
-    """Safely delete an image file, validating the path to prevent traversal"""
-    try:
-        uploads_dir = os.path.abspath("static/uploads")
-        # Compute safe absolute path
-        candidate_path = os.path.abspath(os.path.normpath(os.path.join(uploads_dir, os.path.relpath(image_path, uploads_dir))))
-        if not candidate_path.startswith(uploads_dir + os.sep):
-            logger.error(f"Attempt to delete image outside uploads directory: {candidate_path}")
-            return False
-        if os.path.exists(candidate_path):
-            os.remove(candidate_path)
-            logger.info(f"Cleaned up image: {candidate_path}")
->>>>>>> 3f978a96
+       main
             return True
     except Exception as e:
         logger.error(f"Failed to cleanup image {image_path}: {e}")
